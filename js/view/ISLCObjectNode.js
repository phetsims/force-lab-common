--- conflicted
+++ resolved
@@ -298,13 +298,9 @@
       },
       endDrag: function() {
         object.isDragging = false;
-<<<<<<< HEAD
+        self.redrawForce();
       },
       createAriaValueText: options.createAriaValueText
-=======
-        self.redrawForce();
-      }
->>>>>>> 09bf2544
     };
 
     // initialize features that  make this node act like an accessible range input
