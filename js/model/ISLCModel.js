// Copyright 2017-2018, University of Colorado Boulder

/**
 * Main model for a system of two objects that exert forces on each other.
 *
 * @author Jesse Greenberg (PhET Interactive Simulations)
 */
define( function( require ) {
  'use strict';

  // modules
  var BooleanProperty = require( 'AXON/BooleanProperty' );
  var DerivedProperty = require( 'AXON/DerivedProperty' );
  var DerivedPropertyIO = require( 'AXON/DerivedPropertyIO' );
  var Emitter = require( 'AXON/Emitter' );
  var inherit = require( 'PHET_CORE/inherit' );
  var inverseSquareLawCommon = require( 'INVERSE_SQUARE_LAW_COMMON/inverseSquareLawCommon' );
<<<<<<< HEAD
  var NumberIO = require( 'TANDEM/types/NumberIO' );
=======
  var NumberIO = require( 'ifphetio!PHET_IO/types/NumberIO' );
  var Property = require( 'AXON/Property' );
  var BooleanProperty = require( 'AXON/BooleanProperty' );
>>>>>>> 13a16f9e
  var Range = require( 'DOT/Range' );
  var Util = require( 'DOT/Util' );

  /**
   * @param {number} forceConstant the appropriate force constant (e.g. G or k)
   * @param {object} object1 - the first Mass or Charge object
   * @param {object} object2 - the second Mass or Charge object
   * @param {Vector2} leftBoundary - absolute boundary for the left object
   * @param {Vector2} rightBoundary - absolute boundary for the right object
   * @param {Tandem} tandem
   * @param {Object} [options]
   * @constructor
   */
  function ISLCModel( forceConstant, object1, object2, leftBoundary, rightBoundary, tandem, options ) {

    var self = this;

    options = _.extend( {
      snapObjectsToNearest: null, // {number|null} if defined, objects will snap to nearest value in model coordinates
      minSeparationBetweenObjects: 0.1 // in meters
    }, options );

    // @public (read-only)
    this.leftObjectBoundary = leftBoundary;
    this.rightObjectBoundary = rightBoundary;

    // @public {Property.<boolean>}- whether to display the force values
    this.forceValuesProperty = new BooleanProperty( true, {
      tandem: tandem.createTandem( 'forceValuesProperty' )
    } );

    // @public
    this.object1 = object1;
    this.object2 = object2;

    // @private
    this.snapObjectsToNearest = options.snapObjectsToNearest;

    // @private
    this.minSeparationBetweenObjects = options.minSeparationBetweenObjects;

    // @private
    this.forceConstant = forceConstant;

    // @public - emits an event when the model is updated by step
    this.stepEmitter = new Emitter();

    // @public {Property.<number>} - calculates the force based on changes to values and positions
    // objects are never destroyed, so forceProperty does not require disposal
    this.forceProperty = new DerivedProperty( [
      this.object1.valueProperty, // see valueProperty in ISLCObject.js
      this.object2.valueProperty,
      this.object1.positionProperty,
      this.object2.positionProperty
    ], function( v1, v2, x1, x2 ) {
      var distance = Math.abs( x2 - x1 );
      return self.calculateForce( v1, v2, distance );
    }, {
      phetioType: DerivedPropertyIO( NumberIO ),
      tandem: tandem.createTandem( 'forceProperty' ),
      units: 'newtons',
      phetioDocumentation: 'The force of one object on the other (in Newtons)'
    } );

    var updateRange = function( object ) {
      var maxPosition = self.getObjectMaxPosition( object );
      var minPosition = self.getObjectMinPosition( object );

      object.enabledRangeProperty.set( new Range( minPosition, maxPosition ) );
    };

    // a11y - necessary to reset the enabledRangeProperty to prevent object overlap, disposal not necessary
    // We need to update the available range for each object when the either's radius or position changes.
    Property.multilink( [ object1.positionProperty, object2.positionProperty ], function() {
      updateRange( object1 );
      updateRange( object2 );
    } );

    // when sim is reset, we only reset the position properties of each object to their initial values
    // thus, there is no need to dispose of the listeners below
    this.object1.radiusProperty.link( function() {
      self.object1.radiusLastChanged = true;
      self.object2.radiusLastChanged = false;

      // update range if radius changed with "constant radius" setting (which didn't trigger other model updates)
      updateRange( object1 );
    } );

    this.object2.radiusProperty.link( function() {
      self.object2.radiusLastChanged = true;
      self.object1.radiusLastChanged = false;

      // update range if radius changed with "constant radius" setting (which didn't trigger other model updates)
      updateRange( object2 );
    } );
  }

  inverseSquareLawCommon.register( 'ISLCModel', ISLCModel );

  return inherit( Object, ISLCModel, {

    /**
     * Step function makes sure objects don't go out of bounds and don't overlap each other at each time step.
     *
     * @public
     */
    step: function() {
      var minX = this.leftObjectBoundary;
      var maxX = this.rightObjectBoundary;
      var locationObject1 = this.object1.positionProperty.get();
      var locationObject2 = this.object2.positionProperty.get();

      // bounds for the left object are the left boundary and the right edge of object 2 minus half the min separation
      var minPositionObject1 = minX;
      var maxPositionObject1 = this.getObjectMaxPosition( this.object1 );

      // bounds for the right object are the right edge of object 1 plus half the separation distance and the right edge
      var minPositionObject2 = this.getObjectMinPosition( this.object2 );
      var maxPositionObject2 = maxX;

      // make sure that the objects don't go beyond the boundaries
      locationObject1 = Math.max( minPositionObject1, locationObject1 );
      locationObject2 = Math.min( locationObject2, maxPositionObject2 );

      // make sure objects don't overlap
      locationObject1 = Math.min( locationObject1, maxPositionObject1 );
      locationObject2 = Math.max( minPositionObject2, locationObject2 );

      // if objects are limited to a certain precision, round position values to that precision
      locationObject1 = this.snapToGrid( locationObject1 );
      locationObject2 = this.snapToGrid( locationObject2 );

      if ( this.object1.isDragging ) {
        this.object1.positionProperty.set( locationObject1 );
      }
      else if ( this.object2.isDragging ) {
        this.object2.positionProperty.set( locationObject2 );
      }
      else {

        // neither object is dragging, radius must have changed
        if ( this.object1.radiusLastChanged ) {
          if ( locationObject2 !== maxX ) {

            // object2 is not at the edge update its position
            this.object2.positionProperty.set( locationObject2 );
          }
          else {

            // object2 is at the edge update object1 position
            this.object1.positionProperty.set( locationObject1 );
          }
        }
        else if ( this.object2.radiusLastChanged ) {
          if ( locationObject1 !== minX ) {

            // object1 is not at boundary, update position
            this.object1.positionProperty.set( locationObject1 );
          }
          else {
            this.object2.positionProperty.set( locationObject2 );
          }
        }
      }

      // broadcast a message that we have updated the model
      this.stepEmitter.emit();
    },

    /**
     * Helper function to for accessing and mapping force ranges in the inheriting sims' views
     *
     * @public
     * @return {number} the smallest possible force magnitude
     */
    getMinForce: function() {
      var maxDistance = Math.abs( this.rightObjectBoundary - this.leftObjectBoundary );

      // Since we're checking for magnitude, negative values for charges will need
      // to be set to zero.
      var minValue = this.object1.valueRange.min < 0 ? 0 : this.object1.valueRange.min;

      // ensure we always return a positive force value or zero
      return Math.abs( this.calculateForce( minValue, minValue, maxDistance ) );
    },

    /**
     * Helper function to for accessing and mapping force ranges in the inheriting sims' views
     *
     * @public
     * @return {number} the largest possible force magnitude
     */
    getMaxForce: function() {
      var maxValue = this.object1.valueRange.max;
      return Math.abs( this.calculateForce( maxValue, maxValue, this.getMinDistance( maxValue ) ) );
    },

    /**
     * Get the minimum possible separation between the objects' centers given a defined value for each of their
     * main properties.
     *
     * @public
     * @param  {number} value - the object's mass or charge
     * @return {number} the distance between the objects' centers
     */
    getMinDistance: function( value ) {

      // calculate radius for masses and charges at maximum mass/charge
      var minRadius = this.object1.calculateRadius( value );
      return ( 2 * minRadius ) + this.minSeparationBetweenObjects;
    },

    /**
     * Helper function to calculate the force within the model
     *
     * @public
     * @param  {number} v1 - the first object's mass or charge
     * @param  {number} v2 - the second object's mass or charge
     * @param  {number} distance - the distance between the objects' centers
     * @return {number} the force between the two objects
     */
    calculateForce: function( v1, v2, distance ) {
      assert && assert( distance > 0, 'must have non zero distance between objects' );
      return this.forceConstant * v1 * v2 / ( distance * distance );
    },

    /**
     * Returns the sum of the radii of the two spherical objects in this sim, plus the model's min separation between
     * the two objects.  This is used throughout the model.
     *
     * @public
     * @return {number}
     */
    getSumRadiusWithSeparation: function() {
      return this.snapToGrid(
        this.object1.radiusProperty.get() + this.object2.radiusProperty.get() + this.minSeparationBetweenObjects
      );
    },

    /**
     * Get the absolute maximum horizontal position for an object, relative to the object's center.
     *
     * @private
     * @param  {ISLCObject} object
     * @return {number}
     */
    getObjectMaxPosition: function( object ) {

      var sumRadius = this.getSumRadiusWithSeparation();
      var maxX;
      if ( object === this.object1 ) {

        // the max value for the left object is the position of the right object minius the sum of radii
        maxX = this.object2.positionProperty.get() - sumRadius;
      }
      else if ( object === this.object2 ) {

        // the max value for the right object is the right edge minus the puller width and the radius of the obejct
        maxX = this.rightObjectBoundary;
      }

      return this.snapToGrid( maxX );
    },

    /**
     * Get the absolute minimum horizontal position for an object.
     *
     * @private
     * @param  {ISLCObject} object
     * @return {number}
     */
    getObjectMinPosition: function( object ) {

      var sumRadius = this.getSumRadiusWithSeparation();
      var minX;
      if ( object === this.object1 ) {

        // the min value for the left object is the left edge plus the puller width and the radius of the object
        minX = this.leftObjectBoundary;
      }
      else if ( object === this.object2 ) {

        // min value for the right object is the position of the left object plus the sum of radii between the two
        // object plus the min distance
        minX = this.object1.positionProperty.get() + sumRadius;
      }

      return this.snapToGrid( minX );
    },

    /**
     * If this model constrains the objects to a grid, this snaps the position to the nearest spot in the grid.
     *
     * @private
     * @param  {number} position
     * @return {number}
     */
    snapToGrid: function( position ) {
      var snappedPosition = position;
      if ( this.snapObjectsToNearest ) {
        snappedPosition = Util.roundSymmetric( position / this.snapObjectsToNearest ) * this.snapObjectsToNearest;
      }

      // now make sure that the snapped position is within the left and right boundaries for this model
      snappedPosition = Math.min( snappedPosition, this.rightObjectBoundary );
      snappedPosition = Math.max( snappedPosition, this.leftObjectBoundary );

      return snappedPosition;
    },

    // @public
    reset: function() {
      this.forceValuesProperty.reset();

      // if the position of object2 is equal to object1's initial position, an error will result when we
      // reset object1's position. Thus, we need to check for that one edge case prior to reset
      if ( this.object2.positionProperty.get() === this.object1.positionProperty.initialValue ) {
        this.object2.reset();
        this.object1.reset();
      }
      else {
        this.object1.reset();
        this.object2.reset();
      }
    }
  } );
} );<|MERGE_RESOLUTION|>--- conflicted
+++ resolved
@@ -15,13 +15,7 @@
   var Emitter = require( 'AXON/Emitter' );
   var inherit = require( 'PHET_CORE/inherit' );
   var inverseSquareLawCommon = require( 'INVERSE_SQUARE_LAW_COMMON/inverseSquareLawCommon' );
-<<<<<<< HEAD
   var NumberIO = require( 'TANDEM/types/NumberIO' );
-=======
-  var NumberIO = require( 'ifphetio!PHET_IO/types/NumberIO' );
-  var Property = require( 'AXON/Property' );
-  var BooleanProperty = require( 'AXON/BooleanProperty' );
->>>>>>> 13a16f9e
   var Range = require( 'DOT/Range' );
   var Util = require( 'DOT/Util' );
 
